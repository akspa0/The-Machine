--- conflicted
+++ resolved
@@ -174,7 +174,6 @@
         
         # Handle single files (complete conversations) - skip separation, prepare for diarization
         for file in renamed_dir.iterdir():
-<<<<<<< HEAD
             if file.is_file() and not ('-left-' in file.name or '-right-' in file.name):
                 # Calculate duration directly
                 try:
@@ -195,27 +194,6 @@
                         'message': "File skipped for diarization: starts with 'out-'"
                     })
                     continue
-=======
-            if not file.is_file():
-                continue
-            # Skip files smaller than 200KB
-            if file.stat().st_size < 200 * 1024:
-                self.log_event('INFO', 'file_skipped_too_small', {
-                    'input_name': file.name,
-                    'size_bytes': file.stat().st_size,
-                    'message': 'File skipped for diarization: smaller than 200KB'
-                })
-                continue
-            # Skip files starting with 'out-'
-            if file.name.startswith('out-'):
-                self.log_event('INFO', 'file_skipped_out_prefix', {
-                    'input_name': file.name,
-                    'message': "File skipped for diarization: starts with 'out-'"
-                })
-                continue
-            if not ('-left-' in file.name or '-right-' in file.name):
-                # This is a complete conversation file - skip separation
->>>>>>> 8df77153
                 single_file_count += 1
                 call_id = file.stem.split('-')[0]
                 separated_dir = self.run_folder / 'separated' / call_id
@@ -1242,13 +1220,7 @@
         normalized_dir = self.run_folder / 'normalized'
         true_peak_dir = self.run_folder / 'true_peak_normalized'
         true_peak_dir.mkdir(exist_ok=True)
-<<<<<<< HEAD
         self.log_event('INFO', 'true_peak_normalization_start', {'target_dbtp': -3.0})
-=======
-        
-        self.log_event('INFO', 'true_peak_normalization_start', {'target_dbtp': -6.0})
-        
->>>>>>> 8df77153
         for call_id in os.listdir(normalized_dir):
             call_norm_dir = normalized_dir / call_id
             if not call_norm_dir.is_dir():
@@ -1261,22 +1233,9 @@
                 dst = call_tp_dir / wav_file.name
                 try:
                     audio, sr = sf.read(str(src))
-<<<<<<< HEAD
                     # Do NOT average to mono here; preserve original channel count
                     meter = pyln.Meter(sr)
                     peak_normalized = pyln.normalize.peak(audio, -3.0)
-=======
-                    
-                    # Ensure mono for processing
-                    if audio.ndim > 1:
-                        audio = audio.mean(axis=1)
-                    
-                    # Apply true peak limiting to -6.0 dBTP
-                    meter = pyln.Meter(sr)
-                    peak_normalized = pyln.normalize.peak(audio, -6.0)
-                    
-                    # Save the true peak normalized audio
->>>>>>> 8df77153
                     sf.write(str(dst), peak_normalized, sr)
                     true_peak_db = 20 * np.log10(np.max(np.abs(peak_normalized)))
                     self.log_and_manifest(
@@ -1284,11 +1243,7 @@
                         call_id=call_id,
                         input_files=[str(src)],
                         output_files=[str(dst)],
-<<<<<<< HEAD
                         params={'target_dbtp': -3.0},
-=======
-                        params={'target_dbtp': -6.0},
->>>>>>> 8df77153
                         metadata={'measured_true_peak_db': true_peak_db},
                         event='file_written',
                         result='success'
